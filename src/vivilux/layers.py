'''Defines a Layer class corresponding to a vector of neurons.
'''

# type checking
from __future__ import annotations
from typing import TYPE_CHECKING
if TYPE_CHECKING:
    from .nets import Net
    from .meshes import Mesh
    from .processes import Process, NeuralProcess, PhasicProcess

from .processes import ActAvg, FFFB

import numpy as np

# import defaults
from .activations import NoisyXX1
from .learningRules import CHL
from .optimizers import Simple
from .visualize import Monitor

class Layer:
    '''Base class for a layer that includes input matrices and activation
        function pairings. Each layer retains a seperate state for predict
        and observe phases, along with a list of input meshes applied to
        incoming data.
    '''
    count = 0
    def __init__(self,
                 length,
                 activation=NoisyXX1(),
                 learningRule=CHL,
                 isInput = False,
                 isTarget = False, # Specifies the layer is an output layer
                 clampMax = 0.95,
                 clampMin = 0,
                #  freeze = False,
                #  batchMode=False,
                 dtype = np.float64,
                 name = None,
                 ):
        
        self.isFloating = True # Not attached to net

        self.modified = False 
        self.actFn = activation
        self.rule = learningRule
        self.dtype = dtype
        
        self.monitors: dict[str, Monitor] = {}
        self.snapshot = {}

        self.clampMax = clampMax
        self.clampMin = clampMin

        # self.batchMode = batchMode
        # self.deltas = [] # only used during batched training

        # Initialize layer variables
        self.net = None

        self.GeRaw = np.zeros(length, dtype=self.dtype)
        self.Ge = np.zeros(length, dtype=self.dtype)

        self.GiRaw = np.zeros(length, dtype=self.dtype)
        self.GiSyn = np.zeros(length, dtype=self.dtype)
        self.Gi = np.zeros(length, dtype=self.dtype)

        self.Act = np.zeros(length, dtype=self.dtype)
        self.Vm = np.zeros(length, dtype=self.dtype)

        # Empty initial excitatory and inhibitory meshes
        self.excMeshes: list[Mesh] = []
        self.inhMeshes: list[Mesh] = []
        self.neuralProcesses: list[NeuralProcess]  = []
        self.phaseProcesses: list[PhasicProcess] = []
        self.phaseHist = {}
        # self.ActPAvg = np.mean(self.outAct) # initialize for Gscale

        self.name =  f"LAYER_{Layer.count}" if name == None else name
        if isInput and name == None: self.name = "INPUT_" + self.name
        self.isInput = isInput
        self.isTarget = isTarget
        self.freeze = False

        Layer.count += 1

        ## TODO: DELETE THIS AFTER EQUIVALENCE CHECKING
        self.EXTERNAL = None

    def AttachNet(self, net: Net, layerConfig):
        '''Attaches a reference to the net containing the layer and initializes
            additional parameters from the layerConfig.
        '''
        self.net = net

        # self.DELTA_TIME = net.runConfig["DELTA_TIME"]
        # self.DELTA_Vm = layerConfig["DELTA_VM"]

        # Attach channel params
        self.Gbar = layerConfig["Gbar"]
        self.Erev = layerConfig["Erev"]
        self.Vm[:] = layerConfig["VmInit"] # initialize Vm
        self.VmInit = layerConfig["VmInit"]

        # Attach DtParams
        self.DtParams = layerConfig["DtParams"]
        self.DtParams["VmDt"] = 1/layerConfig["DtParams"]["VmTau"] # nominal rate = Integ / tau
        self.DtParams["GDt"] = 1/layerConfig["DtParams"]["GTau"] # rate = Integ / tau
        self.DtParams["AvgDt"] = 1/layerConfig["DtParams"]["AvgTau"] # rate = 1 / tau

        # Attach FFFB Params
        self.FFFBparams = layerConfig["FFFBparams"]
        self.FFFBparams["FBDt"] = 1/layerConfig["FFFBparams"]["FBTau"] # rate = 1 / FBTau

        # Attach OptThreshParams
        self.OptThreshParams = layerConfig["OptThreshParams"]

        # Attach Averaging Process
        self.ActAvg = ActAvg(self) # TODO add to std layerConfig and pass params here
        self.phaseProcesses.append(self.ActAvg)

        # Attach FFFB process
        ##NOTE: special process, executed after Ge update, before Gi update
        if layerConfig["hasInhib"]:
            self.FFFB = FFFB(self)
            self.Gi_FFFB = 0

        # Attach optimizer
        self.optimizer = layerConfig["optimizer"](**layerConfig["optArgs"])

        self.isFloating = False

    def UpdateConductance(self):
        self.Integrate()
        self.RunProcesses()

        # Update conductances from raw inputs
        self.Ge[:] += (self.DtParams["Integ"] *
                       self.DtParams["GDt"] * 
                       (self.GeRaw - self.Ge)
                       )
        
        # Call FFFB to update GiRaw
        self.FFFB.StepTime()

        self.GiSyn[:] += (self.DtParams["Integ"] *
                       self.DtParams["GDt"] * 
                       (self.GiRaw - self.GiSyn)
                       )
        self.Gi[:] = self.GiSyn + self.Gi_FFFB # Add synaptic Gi to FFFB contribution
    
    def StepTime(self, time: float, debugData = None):
        # self.UpdateConductance() ## Moved to nets StepPhase

        if self.EXTERNAL is not None: ## TODO: DELETE THIS AFTER EQUIVALENCE CHECKING
            self.Clamp(self.EXTERNAL, time, debugData=debugData)
            self.EndStep(time, debugData=debugData)
            return
            

        # Aliases for readability
        Erev = self.Erev
        Gbar = self.Gbar
        Thr = self.actFn.Thr
        
        # Update layer potentials
        Vm = self.Vm
        self.Inet = (self.Ge * Gbar["E"] * (Erev["E"] - Vm) +
                Gbar["L"] * (Erev["L"] - Vm) +
                self.Gi * Gbar["I"] * (Erev["I"] - Vm)
                )
        self.Vm[:] += self.DtParams["VmDt"] * self.Inet

        # Calculate conductance threshold
        geThr = (self.Gi * Gbar["I"] * (Erev["I"] - Thr) +
                 Gbar["L"] * (Erev["L"] - Thr)
                )
        geThr /= (Thr - Erev["E"])

        # Firing rate above threshold governed by conductance-based rate coding
        newAct = self.actFn(self.Ge*Gbar["E"] - geThr)
        
        # Activity below threshold is nearly zero
        mask = np.logical_and(
            self.Act < self.actFn.VmActThr,
            self.Vm <= self.actFn.Thr
            )
        newAct[mask] = self.actFn(self.Vm[mask] - Thr)

        # Update layer activities
        self.Act[:] += self.DtParams["VmDt"] * (newAct - self.Act)

        self.EndStep(time, debugData=debugData)

    def Integrate(self):
        '''Integrates raw conductances from incoming synaptic connections.
            These raw values are then used to update the overall conductance
            in a time integrated manner.
        '''
        for mesh in self.excMeshes:
            self.GeRaw[:] += mesh.apply()[:len(self)]

        for mesh in self.inhMeshes:
            self.GiRaw[:] += mesh.apply()[:len(self)]

    def InitTrial(self, Train: bool):
        if Train:
            # Update AvgL, AvgLLrn, ActPAvg, ActPAvgEff
            self.ActAvg.InitTrial()
            
            # self.ActAvg.StepPhase() ##TODO: Move to end of plus phase

        ## GScaleFmAvgAct
        for mesh in self.excMeshes:
            mesh.setGscale()

        ## InitGInc
        self.GeRaw[:] = 0 # reset
        self.GiRaw[:] = 0 # reset

        self.EXTERNAL = None
    
    def RunProcesses(self):
        '''A set of additional high-level processes which result in current
            stimulus to the neurons in the layer.
        '''
        for process in self.neuralProcesses:
            process.StepTime()

    def AddProcess(self, process: Process):
        process.AttachLayer(self)

    def AddMonitor(self, monitor: Monitor):
        self.monitors[monitor.name] = monitor

    def UpdateMonitors(self):
        if not self.net.monitoring: return
        for monitor in self.monitors.values():
            monitor.update(self.snapshot)
    
    def EnableMonitor(self, monitorName: str, enable: bool = True):
        self.monitors[monitorName].enable = enable

    def UpdateSnapshot(self):
        self.snapshot = {
            "activity": self.Act,
            "GeRaw": self.GeRaw,
            "Ge": self.Ge,
            "GiRaw": self.GiRaw,
            "Gi": self.Gi,
            "Vm": self.Vm
        }

    def EndStep(self, time, debugData = None):
        self.ActAvg.StepTime()
        self.FFFB.UpdateAct()
        self.UpdateSnapshot()
        self.UpdateMonitors()

        # TODO: find a way to make this more readable
        # TODO: check how this affects execution time
        if bool(debugData): #check if debugData is empty
            self.Debug(time=time,
                       Act = self.Act,
                       AvgS = self.ActAvg.AvgS,
                       AvgSS = self.ActAvg.AvgSS,
                       AvgM = self.ActAvg.AvgM,
                       AvgL = self.ActAvg.AvgL,
                    #    AvgLLrn = self.ActAvg.AvgLLrn,
                       AvgSLrn = self.ActAvg.AvgSLrn,
                       Ge=self.Ge,
                       GeRaw=self.GeRaw,
                       Gi=self.Gi,
                       GiRaw=self.GiRaw,
                       debugData = debugData,
                       )

        # TODO: Improve readability of this line (end of trial code?)
        ## these lines may need to change when Delta-Sender mechanism is included
        self.GeRaw[:] = 0
        self.GiRaw[:] = 0

    def getActivity(self, modify = False):
        return self.Act

    def printActivity(self):
        return [self.Act]
    
    def resetActivity(self):
        '''Resets all activation traces to zero vectors.'''
        # length = len(self)
        self.Act[:] = 0
        self.Vm[:] = self.VmInit

        self.GeRaw[:] = 0
        self.Ge[:] = 0
        self.GiRaw[:] = 0
        self.GiSyn[:] = 0
        self.Gi[:] = 0

        self.FFFB.Reset()
        self.ActAvg.Reset()
        
        for mesh in self.excMeshes:
            mesh.XCAL.Reset()


    def Clamp(self, data, time: float, monitoring = False, debugData=None):
        clampData = data.copy()

        # Update conductances before clamping
        # self.UpdateConductance() ## Moved to nets StepPhase

        # truncate extrema
        clampData[clampData > self.clampMax] = self.clampMax
        clampData[clampData < self.clampMin] = self.clampMin
        #Update activity
        self.Act = clampData
        
        # Update other internal variables according to activity
        self.Vm = self.actFn.Thr + self.Act/self.actFn.Gain

        # self.EndStep() # Updates averages, snapshots, monitors

    def Learn(self, batchComplete=False, dwtLog = {}):
        if self.isInput or self.freeze: return
        for mesh in self.excMeshes:
            if not mesh.trainable: continue
            mesh.Update(dwtLog=dwtLog)

            ### <--- OLD IMPLEMENTATION ---> ###
            # inLayer = mesh.inLayer # assume first mesh as input
            # delta = self.rule(inLayer, self)
            # self.snapshot["delta"] = delta
            # if self.batchMode:
            #     self.deltas.append(delta)
            #     if batchComplete:
            #         delta = np.mean(self.deltas, axis=0)
            #         self.deltas = []
            #     else:
            #         return # exit without update for batching
            # optDelta = self.optimizer(delta)
            # mesh.Update(optDelta)
        
    def Debug(self, **kwargs):
        if "activityLog" in kwargs:
            actLog = kwargs["activityLog"]

            allEqual = {}

            # Generate a debugLog variable
            if not hasattr(self, "debugLog"):
                self.debugLog = {}
            
            # isolate activity on current time step and layer
            timeSeries = actLog["time"].round(3)
            time = round(kwargs["time"], 3)
            currentLog = actLog[timeSeries==time]
            currentLog = currentLog[currentLog["name"]==self.name]
            currentLog = currentLog.drop(["time", "name", "nIndex"], axis=1)
            if len(currentLog) == 0: return

            # compare each internal variable
            for colName in currentLog:
                if colName not in kwargs: continue

                #Generate column entry for debugLog
                if colName not in self.debugLog:
                    self.debugLog[colName] = ([],[],[])
                self.debugLog[colName][2].append(time)

                viviluxData = kwargs[colName]
                self.debugLog[colName][0].append(np.copy(viviluxData))

                leabraData = currentLog[colName].to_numpy()
                self.debugLog[colName][1].append(leabraData)
                # isEqual = np.allclose(viviluxData, leabraData,
                #                                     atol=0, rtol=1e-3)
                percentError = 100 * (viviluxData - leabraData) / leabraData
                mask = leabraData == 0
                mask = np.logical_and(mask, viviluxData==0)
                percentError[mask] = 0
                isEqual = np.all(np.abs(percentError) < 2)
                
                allEqual[colName] = isEqual

<<<<<<< HEAD
            print(f"{self.name}[{time}]:", allEqual)
            #print(totalError / len(currentLog))
    
    def SetDtype(self, dtype: np.dtype):
        self.dtype = dtype
        self.GeRaw = self.GeRaw.astype(dtype)
        self.Ge = self.Ge.astype(dtype)

        self.GiRaw = self.GiRaw.astype(dtype)
        self.GiSyn = self.GiSyn.astype(dtype)
        self.Gi = self.Gi.astype(dtype)

        self.Act = self.Act.astype(dtype)
        self.Vm = self.Act.astype(dtype)
=======
            # print(f"{self.name}[{time}]:", allEqual)
>>>>>>> 7df51ee1

    def Freeze(self):
        self.freeze = True

    def Unfreeze(self):
        self.freeze = False
    
    def addMesh(self, mesh: Mesh, excitatory = True):
        mesh.AttachLayer(self)
        if excitatory:
            self.excMeshes.append(mesh)
        else:
            self.inhMeshes.append(mesh)

    # def __add__(self, other):
    #     self.modified = True
    #     return self.excAct + other
    
    # def __radd__(self, other):
    #     self.modified = True
    #     return self.excAct + other
    
    # def __iadd__(self, other):
    #     self.modified = True
    #     self.excAct += other
    #     return self
    
    # def __sub__(self, other):
    #     self.modified = True
    #     return self.inhAct + other
    
    # def __rsub__(self, other):
    #     self.modified = True
    #     return self.inhAct + other
    
    # def __isub__(self, other):
    #     self.modified = True
    #     self.inhAct += other
    #     return self
    
    def __len__(self):
        return len(self.Act)

    def __str__(self) -> str:
        layStr = f"{self.name} ({len(self)}): \n\tActivation = {self.act}\n\tLearning"
        layStr += f"Rule = {self.rule}"
        layStr += f"\n\tMeshes: " + "\n".join([str(mesh) for mesh in self.excMeshes])
        layStr += f"\n\tActivity: \n\t\t{self.Act}"
        return layStr
    
# class ConductanceLayer(Layer):
#     '''A layer type with a conductance based neuron model.'''
#     def __init__(self, length, activation=Sigmoid(), learningRule=CHL, isInput=False, freeze=False, name=None):
#         super().__init__(length, activation, learningRule, isInput, freeze, name)

#     def getActivity(self, modify = False):
#         if self.modified == True or modify:
#             self += -self.DELTA_TIME * self.excAct
#             self -= -self.DELTA_TIME * self.inhAct
#             self.Integrate()
#             # Conductance based integration
#             excCurr = self.excAct*(self.MAX-self.outAct)
#             inhCurr = self.inhAct*(self.MIN - self.outAct)
#             self.potential[:] -= self.DELTA_TIME * self.potential
#             self.potential[:] += self.DELTA_TIME * ( excCurr + inhCurr )
#             # Calculate output activity
#             self.outAct[:] = self.act(self.potential)

#             self.snapshot["potential"] = self.potential
#             self.snapshot["excCurr"] = excCurr
#             self.snapshot["inhCurr"] = inhCurr

#             self.modified = False
#         return self.outAct
    
#     def Integrate(self):
#         for mesh in self.excMeshes:
#             self += self.DELTA_TIME * mesh.apply()[:len(self)]

#         for mesh in self.inhMeshes:
#             self -= self.DELTA_TIME * mesh.apply()[:len(self)]

# class GainLayer(ConductanceLayer):
#     '''A layer type with a onductance based neuron model and a layer normalization
#         mechanism that multiplies activity by a gain term to normalize the output vector.
#     '''
#     def __init__(self, length, activation=Sigmoid(), learningRule=CHL,
#                  isInput=False, freeze=False, name=None, gainInit = 1, homeostaticMag = 1):
#         self.gain = gainInit
#         self.homeostaticMag = homeostaticMag
#         super().__init__(length, activation, learningRule, isInput, freeze, name)

#     def getActivity(self, modify = False):
#         if self.modified == True or modify:
#             self += -self.DELTA_TIME * self.excAct
#             self -= -self.DELTA_TIME * self.inhAct
#             self.Integrate()
#             # Conductance based integration
#             excCurr = self.excAct*(self.MAX-self.outAct)
#             inhCurr = self.inhAct*(self.MIN - self.outAct)
#             self.potential[:] -= self.DELTA_TIME * self.potential
#             self.potential[:] += self.homeostaticMag * self.DELTA_TIME * ( excCurr + inhCurr )
#             activity = self.act(self.potential)
#             #TODO: Layer Normalization
#             self.gain -= self.DELTA_TIME * self.gain
#             self.gain += self.DELTA_TIME / np.sqrt(np.sum(np.square(activity)))
#             # Calculate output activity
#             self.outAct[:] = self.gain * activity

#             self.snapshot["potential"] = self.potential
#             self.snapshot["excCurr"] = excCurr
#             self.snapshot["inhCurr"] = inhCurr
#             self.snapshot["gain"] = self.gain

#             self.modified = False
#         return self.outAct

# class SlowGainLayer(ConductanceLayer):
#     '''A layer type with a onductance based neuron model and a layer normalization
#         mechanism that multiplies activity by a gain term to normalize the output
#         vector. Gain mechanism in this neuron model is slow and is learned using
#         the average magnitude over the epoch.
#     '''
#     def __init__(self, length, activation=Sigmoid(), learningRule=CHL,
#                  isInput=False, freeze=False, name=None, gainInit = 1, homeostaticMag = 1, **kwargs):
#         self.gain = gainInit
#         self.homeostaticMag = homeostaticMag
#         self.magHistory = []
#         super().__init__(length, activation=activation, learningRule=learningRule, isInput=isInput, freeze=freeze, name=name, **kwargs)

#     def getActivity(self, modify = False):
#         if self.modified == True or modify:
#             self += -self.DELTA_TIME * self.excAct
#             self -= -self.DELTA_TIME * self.inhAct
#             self.Integrate()
#             # Conductance based integration
#             excCurr = self.excAct*(self.MAX-self.outAct)
#             inhCurr = self.inhAct*(self.MIN - self.outAct)
#             self.potential[:] -= self.DELTA_TIME * self.potential
#             self.potential[:] += self.homeostaticMag * self.DELTA_TIME * ( excCurr + inhCurr )
#             activity = self.act(self.potential)
            
#             # Calculate output activity
#             self.outAct[:] = self.gain * activity

#             self.snapshot["potential"] = self.potential
#             self.snapshot["excCurr"] = excCurr
#             self.snapshot["inhCurr"] = inhCurr
#             self.snapshot["gain"] = self.gain

#             self.modified = False
#         return self.outAct
    
#     def Predict(self, monitoring = False):
#         activity = self.getActivity(modify=True)
#         self.phaseHist["minus"][:] = activity
#         self.magHistory.append(np.sqrt(np.sum(np.square(activity))))
#         if monitoring:
#             self.snapshot.update({"activity": activity,
#                         "excAct": self.excAct,
#                         "inhAct": self.inhAct,
#                         })
#             self.monitor.update(self.snapshot)
#         return activity.copy()
    
#     def Learn(self):
#         super().Learn()
#         if self.batchComplete:
#             # Set gain
#             self.gain = self.homeostaticMag/np.mean(self.magHistory)
#             self.magHistory = [] # clear history


# class RateCode(Layer):
#     '''A layer type which assumes a rate code proportional to excitatory 
#         conductance minus threshold conductance.'''
#     def __init__(self, length, activation=Sigmoid(), learningRule=CHL,
#                  threshold = 0.5, revPot=[0.3, 1, 0.25], conductances = [0.1, 1, 1],
#                  isInput=False, freeze=False, name=None):
        
#         self.DELTA_TIME = 0.1
#         self.DELTA_Vm = self.DELTA_TIME/2.81
#         self.MAX = 1
#         self.MIN = 0
        
#         # Set hyperparameters relevant to rate coding
#         self.threshold = threshold # threshold voltage

#         self.revPotL = revPot[0]
#         self.revPotE = revPot[1]
#         self.revPotI = revPot[2]

#         self.leakCon = conductances[0] # leak conductance
#         self.excCon = conductances[1] # scaling of excitatory conductance
#         self.inhCon = conductances[2] # scaling of inhibitory conductance
#         super().__init__(length, activation, learningRule, isInput, freeze, name)
#         self.snapshot["totalCon"] = self.excAct
#         self.snapshot["thresholdCon"] = self.excAct
#         self.snapshot["inhCurr"] = self.excAct

#     def getActivity(self, modify = False):
#         if self.modified == True or modify:
#             # Settling dynamics of the excitatory/inhibitory conductances
#             self.Integrate()

#             # Calculate threshold conductance
#             inhCurr = self.inhAct*self.inhCon*(self.threshold-self.revPotI)
#             leakCurr = self.leakCon*(self.threshold-self.revPotL)
#             thresholdCon = (inhCurr+leakCurr)/(self.revPotE-self.threshold)

#             # Calculate rate of firing from excitatory conductance
#             deltaOut = self.DELTA_TIME*(self.act(self.excAct*self.excCon - thresholdCon)-self.outAct)
#             self.outAct[:] += deltaOut
            
#             # Store snapshots for monitoring
#             self.snapshot["excAct"] = self.excAct
#             self.snapshot["totalCon"] = self.excAct-thresholdCon
#             self.snapshot["thresholdCon"] = thresholdCon
#             self.snapshot["inhCurr"] = inhCurr
#             self.snapshot["deltaOut"] = deltaOut # to determine convergence

#             self.modified = False
#         return self.outAct
    
#     def Integrate(self):
#         # self.excAct[:] -= DELTA_TIME*self.excAct
#         # self.inhAct[:] -= DELTA_TIME*self.inhAct
#         self.excAct[:] = 0
#         self.inhAct[:] = 0
#         for mesh in self.excMeshes:
#             # self += DELTA_TIME * mesh.apply()[:len(self)]
#             self += mesh.apply()[:len(self)]

#         for mesh in self.inhMeshes:
#             # self -= DELTA_TIME * mesh.apply()[:len(self)]
#             self -= mesh.apply()[:len(self)]<|MERGE_RESOLUTION|>--- conflicted
+++ resolved
@@ -385,10 +385,6 @@
                 
                 allEqual[colName] = isEqual
 
-<<<<<<< HEAD
-            print(f"{self.name}[{time}]:", allEqual)
-            #print(totalError / len(currentLog))
-    
     def SetDtype(self, dtype: np.dtype):
         self.dtype = dtype
         self.GeRaw = self.GeRaw.astype(dtype)
@@ -400,9 +396,6 @@
 
         self.Act = self.Act.astype(dtype)
         self.Vm = self.Act.astype(dtype)
-=======
-            # print(f"{self.name}[{time}]:", allEqual)
->>>>>>> 7df51ee1
 
     def Freeze(self):
         self.freeze = True
